--- conflicted
+++ resolved
@@ -1,16 +1,7 @@
 import numpy as np
 import matplotlib.pyplot as plt
-<<<<<<< HEAD
-from jax import jit, lax, debug
-import jax.numpy as jnp
-import os
-from jax.experimental import sparse
-=======
 from numba import jit, prange
 
->>>>>>> 84db8ada
-
-os.environ["JAX_TRACEBACK_FILTERING"] = "off"
 
 class OGridLaplaceGenerator:
     """
@@ -46,16 +37,16 @@
         self.outer_boundary_func = outer_boundary_func
 
         # Physical coordinates (x, y)
-        self.x = jnp.zeros((NI, NJ), dtype=float)
-        self.y = jnp.zeros((NI, NJ), dtype=float)
+        self.x = np.zeros((NI, NJ), dtype=float)
+        self.y = np.zeros((NI, NJ), dtype=float)
         # Computational coordinates (unnormalized)
-        self.xi, self.eta = jnp.meshgrid(jnp.arange(self.NI), jnp.arange(self.NJ), indexing='ij')
+        self.xi, self.eta = np.meshgrid(np.arange(self.NI), np.arange(self.NJ), indexing='ij')
         
         # Computational coordinates (normalized) for generating BDC
         # xi_comp will vary from 0 to (NI-1)/NI
         # eta_comp will vary from 0 to 1
-        self.xi_comp = jnp.zeros((NI, NJ), dtype=float)
-        self.eta_comp = jnp.zeros((NI, NJ), dtype=float)
+        self.xi_comp = np.zeros((NI, NJ), dtype=float)
+        self.eta_comp = np.zeros((NI, NJ), dtype=float)
         # Initialize derivatives and Jacobian properties
         self.x_xi = None
         self.x_eta = None
@@ -71,75 +62,33 @@
         self.xi_comp = self.xi / NI
         self.eta_comp = self.eta / (NJ - 1)  # eta values are 0, 1/(NJ-1), ..., 1
         
-<<<<<<< HEAD
-        # label for validation
-        # self._is_valid = False
-        
-        self._initialize_boundaries()
-=======
+        
+
         self._initialize_boundaries(symmetric)
->>>>>>> 84db8ada
         self._initialize_interior_guess()
 
     def _initialize_boundaries(self, symmetric_endpoint=False, prt = False):
         """Set x,y coordinates for inner boundary (eta=0) and outer boundary (eta=NJ-1)"""
         # t_params are values for boundary function parameter 't'
         # These correspond to our normalized xi coordinates
-<<<<<<< HEAD
-        t_params = jnp.linspace(0, 1, self.NI, endpoint=False)  # NI points: 0, 1/NI, ..., (NI-1)/NI
-=======
         if symmetric_endpoint:
             t_params_1 = np.linspace(0, 0.5, self.NI//2 + 1, endpoint=True)[:-1]  # 0→0.5（不包含0.5）
             t_params_2 = np.linspace(0.5, 1, self.NI - len(t_params_1) + 1, endpoint=True)  # 0.5→1（包含1）
             t_params = np.concatenate((t_params_1, t_params_2))
         else:
             t_params = np.linspace(0, 1, self.NI, endpoint=False)  # NI points: 0, 1/NI, ..., (NI-1)/NI
->>>>>>> 84db8ada
 
         for i in range(self.NI):
             # ti is equivalent to self.xi_comp[i, 0] or self.xi_comp[i, self.NJ-1]
             ti = t_params[i] 
             
             # Inner boundary (j=0)
-            self.x.at[i, 0].set(self.inner_boundary_func(ti)[0])
-            self.y.at[i, 0].set(self.inner_boundary_func(ti)[1])
+            self.x[i, 0], self.y[i, 0] = self.inner_boundary_func(ti)
             
             # Outer boundary (j=NJ-1)
-            self.x.at[i, self.NJ - 1].set(self.outer_boundary_func(ti)[0])
-            self.y.at[i, self.NJ - 1].set(self.outer_boundary_func(ti)[1])
+            self.x[i, self.NJ - 1], self.y[i, self.NJ - 1] = self.outer_boundary_func(ti)
 
     def _initialize_interior_guess(self):
-<<<<<<< HEAD
-        """Initialize interior grid points using linear interpolation"""
-        for j in range(1, self.NJ - 1):
-            eta = self.eta_comp[0, j]
-            for i in range(self.NI):
-                xi = self.xi_comp[i, j]
-                # Boundary contributions
-                U_0 = jnp.array([self.x[i, 0], self.y[i, 0]])
-                U_1 = jnp.array([self.x[i, -1], self.y[i, -1]])
-                V_0 = jnp.array([self.x[0, j], self.y[0, j]])
-                V_1 = jnp.array([self.x[-1, j], self.y[-1, j]])
-
-                C_00 = jnp.array([self.x[0, 0], self.y[0, 0]])
-                C_10 = jnp.array([self.x[-1, 0], self.y[-1, 0]])
-                C_01 = jnp.array([self.x[0, -1], self.y[0, -1]])
-                C_11 = jnp.array([self.x[-1, -1], self.y[-1, -1]])
-                # TFI formula
-                term1 = (1 - eta) * U_0 + eta * U_1
-                term2 = (1 - xi) * V_0 + xi * V_1
-                term3 = (1 - xi) * (1 - eta) * C_00 + xi * (1 - eta) * C_10 + \
-                        (1 - xi) * eta * C_01 + xi * eta * C_11
-
-                # TFI formula
-                result = term1 + term2 - term3
-                self.x.at[i, j].set(result[0])
-                self.y.at[i, j].set(result[1])
-
-    # TODO: jit to be added
-    def solve_laplace_equations(self, max_iterations=10000, tolerance=1e-6):
-        self.compute_derivatives_phy_to_com_and_jacobian()
-=======
         self.x = (1 - self.eta_comp) * self.x[:, 0, np.newaxis] + self.eta_comp * self.x[:, -1, np.newaxis]
         self.y = (1 - self.eta_comp) * self.y[:, 0, np.newaxis] + self.eta_comp * self.y[:, -1, np.newaxis]
     
@@ -147,7 +96,6 @@
         valid_ls = [self.x_xi, self.x_eta, self.y_xi, self.y_eta]
         if any(item is None for item in valid_ls):
             self.compute_derivatives_phy_to_com_and_jacobian()
->>>>>>> 84db8ada
         # 2d arrays for xi, eta indices (shape = (NI, NJ))
         idx_xi, idx_eta = self.xi, self.eta
         # static parameters for numba
@@ -162,76 +110,6 @@
         J_jacobian = self.J_jacobian
         # Jacobian iteration
         @jit
-<<<<<<< HEAD
-        def main_loop(idx_xi_, idx_eta_):
-            for iteration in range(max_iterations):
-                # derivatives in inner region
-                x_xi = self.x_xi[:, 1:-1]
-                x_eta = self.x_eta[:, 1:-1]
-                y_xi = self.y_xi[:, 1:-1]
-                y_eta = self.y_eta[:, 1:-1]
-                # values of last iteration
-                x_old_iter = self.x.copy()
-                y_old_iter = self.y.copy()
-                x_new = jnp.zeros_like(self.x)
-                x_new = x_new.at[:, 0].set(x_old_iter[:, 0])  # inner boundary
-                x_new = x_new.at[:, -1].set(x_old_iter[:, -1])  # outer boundary
-                y_new = jnp.zeros_like(self.y)
-                y_new = y_new.at[:, 0].set(y_old_iter[:, 0])  # inner boundary
-                y_new = y_new.at[:, -1].set(y_old_iter[:, -1])  # outer boundary
-                max_diff_iter = 0.0
-                # the transitioned indices
-                xi_p1 = jnp.roll(idx_xi_, -1, axis=0)[:, 1:-1]
-                xi_m1 = jnp.roll(idx_xi_, 1, axis=0)[:, 1:-1]
-                xi_0 = idx_xi_[:, 1:-1]
-                eta_p1 = idx_eta_[:, 2:]
-                eta_m1 = idx_eta_[:, :-2]
-                eta_0 = idx_eta_[:, 1:-1]
-                # coefficients
-                b_we = x_eta ** 2 + y_eta ** 2
-                beta = x_xi * x_eta + y_xi * y_eta
-                b_sn = x_xi ** 2 + y_xi ** 2
-                b_p = 2 * b_we + 2 * b_sn
-                b_p = jnp.where(b_p == 0, 1e-8, b_p)  # Avoid division by zero
-                # here I would like to generate a reduced matrix, shape = (NI, NJ-2), and the 2 indices are
-                # given by the xi and eta indices.
-                c_px = - beta * (x_old_iter[xi_p1, eta_p1] - x_old_iter[xi_m1, eta_p1] +
-                                x_old_iter[xi_m1, eta_m1] - x_old_iter[xi_p1, eta_m1]) / 2
-                c_py = - beta * (y_old_iter[xi_p1, eta_p1] - y_old_iter[xi_m1, eta_p1] +
-                                y_old_iter[xi_m1, eta_m1] - y_old_iter[xi_p1, eta_m1]) / 2
-                # Update internal points using at[].set()
-                x_new = x_new.at[xi_0, eta_0].set(
-                    (b_we * x_old_iter[xi_m1, eta_0] + b_we * x_old_iter[xi_p1, eta_0] +
-                    b_sn * x_old_iter[xi_0, eta_m1] + b_sn * x_old_iter[xi_0, eta_p1] +
-                    c_px) / b_p
-                )
-                y_new = y_new.at[xi_0, eta_0].set(
-                    (b_we * y_old_iter[xi_m1, eta_0] + b_we * y_old_iter[xi_p1, eta_0] +
-                    b_sn * y_old_iter[xi_0, eta_m1] + b_sn * y_old_iter[xi_0, eta_p1] +
-                    c_py) / b_p
-                )
-                current_max_diff = jnp.maximum(jnp.abs(x_new - x_old_iter), jnp.abs(y_new - y_old_iter))
-                current_max_diff = jnp.max(current_max_diff)
-                self.x = x_new
-                self.y = y_new
-                self.compute_derivatives_phy_to_com_and_jacobian()
-                
-                max_diff_iter = jnp.maximum(max_diff_iter, current_max_diff)
-                
-                print_condition = (iteration % 200 == 0) | (iteration == max_iterations - 1)
-                _ = lax.cond(
-                    print_condition,
-                    lambda: debug.print("Iteration {iter}/{max}, Max diff: {diff:.2e}",
-                                        iter=iteration+1, max=max_iterations, diff=max_diff_iter),
-                    lambda: None,
-                )
-
-                if max_diff_iter < tolerance:
-                    print(f"Converged after {iteration + 1} iterations. Max difference: {max_diff_iter:.2e}")
-                    break
-        main_loop(idx_xi, idx_eta)
-    
-=======
         def comput_drv_phy_to_com_and_jcbn(x, y, J_jacobian, d_xi=1.0, d_eta=1.0):
             x_xi = np.zeros((NI, NJ), dtype=np.float64)
             y_xi = np.zeros((NI, NJ), dtype=np.float64)
@@ -403,7 +281,6 @@
             
         main_loop(x, y, x_xi, y_xi, x_eta, y_eta, J_jacobian)
   
->>>>>>> 84db8ada
     def compute_derivatives_phy_to_com_and_jacobian(self):
         """
         Compute partial derivatives of x,y w.r.t xi,eta and Jacobian J.
@@ -417,11 +294,11 @@
         #      print("Warning: Physical coordinates may not be properly computed (possibly still initial zeros). Derivatives may be meaningless.")
 
 
-        self.x_xi = jnp.zeros((self.NI, self.NJ), dtype=float)
-        self.x_eta = jnp.zeros((self.NI, self.NJ), dtype=float)
-        self.y_xi = jnp.zeros((self.NI, self.NJ), dtype=float)
-        self.y_eta = jnp.zeros((self.NI, self.NJ), dtype=float)
-        self.J_jacobian = jnp.zeros((self.NI, self.NJ), dtype=float)
+        self.x_xi = np.zeros((self.NI, self.NJ), dtype=float)
+        self.x_eta = np.zeros((self.NI, self.NJ), dtype=float)
+        self.y_xi = np.zeros((self.NI, self.NJ), dtype=float)
+        self.y_eta = np.zeros((self.NI, self.NJ), dtype=float)
+        self.J_jacobian = np.zeros((self.NI, self.NJ), dtype=float)
 
         # static parameters for numba
         NI = self.NI
@@ -438,52 +315,6 @@
         x_eta.setflags(write=True)
         y_eta.setflags(write=True)
         
-<<<<<<< HEAD
-        # eta_comp values are k/(NJ-1), k = 0, ..., NJ-1. So step size is 1/(NJ-1)
-        # self.NJ guaranteed > 1 (controlled by __init__)
-        d_eta = 1.0
-
-        @jit
-        def main_loop(d_xi_, d_eta_):
-            for i in range(self.NI):
-                for j in range(self.NJ):
-                    # --- Xi derivatives (circumferential) ---
-                    # Use central differences with periodic boundary handling
-                    ip1 = (i + 1) % self.NI
-                    im1 = (i - 1 + self.NI) % self.NI
-                    
-                    self.x_xi.at[i, j].set((self.x[ip1, j] - self.x[im1, j]) / (2.0 * d_xi_))
-                    self.y_xi.at[i, j].set((self.y[ip1, j] - self.y[im1, j]) / (2.0 * d_xi_))
-
-                    # --- Eta derivatives (radial) ---
-                    # self.NJ guaranteed >= 2
-                    if self.NJ == 2:  # Only two lines (j=0, j=1)
-                        # Use first-order one-sided differences. d_eta_norm = 1.0/(2-1) = 1.0
-                        if j == 0:  # Inner boundary (j=0)
-                            self.x_eta.at[i, j].set((self.x[i, j + 1] - self.x[i, j]) / d_eta_)
-                            self.y_eta.at[i, j].set((self.y[i, j + 1] - self.y[i, j]) / d_eta_)
-                        else:  # Outer boundary (j=1)
-                            self.x_eta.at[i, j].set((self.x[i, j] - self.x[i, j - 1]) / d_eta_)
-                            self.y_eta.at[i, j].set((self.y[i, j] - self.y[i, j - 1]) / d_eta_)
-                    else:  # self.NJ >= 3, can use second-order one-sided on boundaries
-                        if j == 0:  # Inner boundary (j=0, eta=0) - second-order forward
-                            # f'(x0) = (-3f0 + 4f1 - f2)/(2h)
-                            self.x_eta.at[i, j].set((-3.0 * self.x[i, 0] + 4.0 * self.x[i, 1] - self.x[i, 2]) / (2.0 * d_eta_))
-                            self.y_eta.at[i, j].set((-3.0 * self.y[i, 0] + 4.0 * self.y[i, 1] - self.y[i, 2]) / (2.0 * d_eta_))
-                        elif j == self.NJ - 1:  # Outer boundary (j=NJ-1, eta=1) - second-order backward
-                            # f'(x_N) = (3f_N -4f_{N-1} +f_{N-2})/(2h)
-                            self.x_eta.at[i, j].set((3.0 * self.x[i, self.NJ - 1] - 4.0 * self.x[i, self.NJ - 2] + self.x[i, self.NJ - 3]) / (2.0 * d_eta_))
-                            self.y_eta.at[i, j].set((3.0 * self.y[i, self.NJ - 1] - 4.0 * self.y[i, self.NJ - 2] + self.y[i, self.NJ - 3]) / (2.0 * d_eta_))
-                        else:  # Interior points (0 < j < NJ-1) - central differences
-                            self.x_eta.at[i, j].set((self.x[i, j + 1] - self.x[i, j - 1]) / (2.0 * d_eta_))
-                            self.y_eta.at[i, j].set((self.y[i, j + 1] - self.y[i, j - 1]) / (2.0 * d_eta_))
-                    
-                    # --- Compute Jacobian determinant J ---
-                    # J = x_xi * y_eta - x_eta * y_xi
-                    self.J_jacobian.at[i, j].set(self.x_xi[i, j] * self.y_eta[i, j] - self.x_eta[i, j] * self.y_xi[i, j]) 
-            self.J_jacobian = jnp.where(self.J_jacobian == 0, 1e-8, self.J_jacobian)  # Avoid division by zero
-        main_loop(d_xi, d_eta)
-=======
         
         @jit
         def main_loop(x_xi, y_xi, x_eta, y_eta, d_xi=1.0, d_eta=1.0):
@@ -530,7 +361,6 @@
         self.x_xi, self.y_xi, self.x_eta, self.y_eta, self.J_jacobian = \
         main_loop(x_xi, y_xi, x_eta, y_eta)
         
->>>>>>> 84db8ada
         # print("Derivatives (x_xi, x_eta, y_xi, y_eta) and Jacobian computed and stored")
     
     def compute_derivatives_com_to_phy(self):
@@ -542,35 +372,16 @@
     
     def output_to_file(self, filename):
         """Output grid coordinates to a file"""
-        # TODO: output an array of self.x, self.y, self.xi, self.eta
-    
-    def plot_boundary(self, show_points=False):
-        """Plot inner and outer boundaries"""
-
-        plt.figure(figsize=(10, 8))
-        # Plot inner boundary
-        t_params = np.linspace(0, 1, self.NI, endpoint=False)
-        x_inner, y_inner = zip(*[self.inner_boundary_func(t) for t in t_params])
-        plt.plot(x_inner, y_inner, 'b-', linewidth=2, label='Inner Boundary')
-
-        # Plot outer boundary
-        x_outer, y_outer = zip(*[self.outer_boundary_func(t) for t in t_params])
-        plt.plot(x_outer, y_outer, 'r-', linewidth=2, label='Outer Boundary')
-
-        if show_points:
-            plt.scatter(x_inner, y_inner, color='blue', s=10)
-            plt.scatter(x_outer, y_outer, color='red', s=10)
-
-        plt.xlabel("x (Physical)")
-        plt.ylabel("y (Physical)")
-        plt.title("Boundary Points")
-        plt.axis('equal')
-        plt.grid(True)
-        plt.legend()
-        plt.show()
-    
-    def plot_init_guess(self, show_points=False):
-        """Plot initial guess for grid points"""
+        self.compute_derivatives_phy_to_com_and_jacobian()
+        self.compute_derivatives_com_to_phy()
+        ...
+    
+    def plot_physical_grid(self, show_points=False):
+        """Plot generated grid in physical (x,y) plane"""
+        if 'matplotlib' not in globals() and 'plt' not in globals(): 
+            print("Matplotlib not imported. Cannot plot grid")
+            return
+
         plt.figure(figsize=(10, 8))
         
         # Plot constant-eta lines (look like "rings" or "shells" in O-grid)
@@ -600,8 +411,8 @@
         if 'matplotlib' not in globals() and 'plt' not in globals(): 
             print("Matplotlib not imported. Cannot plot grid")
             return
-        x_phys = self.x.numpy()
-        y_phys = self.y.numpy()
+        x_phys = self.x
+        y_phys = self.y
         plt.figure(figsize=(10, 8))
         
         # Plot constant-eta lines (look like "rings" or "shells" in O-grid)
@@ -639,8 +450,8 @@
         if self.NJ <=1 :
             fig_height = fig_width * 0.2  # Very thin if NJ=1
 
-        xi_comp = self.xi_comp.numpy()
-        eta_comp = self.eta_comp.numpy()
+        xi_comp = self.xi_comp
+        eta_comp = self.eta_comp
         plt.figure(figsize=(fig_width, fig_height if fig_height > 1 else 2))  # Ensure reasonable height
         
         # Plot constant-eta lines (horizontal)
@@ -661,42 +472,11 @@
         plt.gca().set_aspect('auto', adjustable='box')  # Or 'equal' for equal aspect ratio
         plt.show()
 
-<<<<<<< HEAD
-
-=======
->>>>>>> 84db8ada
 if __name__ == '__main__':
     # define inner and outer boundary functions
     # inner boundary: circle with radius 1.0
     # outer boundary: circle with radius 3.0
     # t ranges from 0 to 1
-<<<<<<< HEAD
-    @jit
-    def inner_circle_boundary(t, radius=1.0, center_x=0.0, center_y=0.0):
-        angle = 2 * jnp.pi * t
-        x = center_x + radius * jnp.cos(angle)
-        y = center_y + radius * jnp.sin(angle)
-        return x, y
-
-    @jit
-    def outer_circle_boundary(t, radius=3.0, center_x=0.0, center_y=0.0):
-        angle = 2 * jnp.pi * t
-        x = center_x + radius * jnp.cos(angle)
-        y = center_y + radius * jnp.sin(angle)
-        return x, y
-
-    # ellipse boundary
-    @jit
-    def inner_ellipse_boundary(t, a=2.0, b=0.8, center_x=0.0, center_y=0.0): # a: 半长轴, b: 半短轴
-        angle = 2 * jnp.pi * t
-        x = center_x + a * jnp.cos(angle)
-        y = center_y + b * jnp.sin(angle)
-        return x, y
-
-    # mesh generation parameters
-    NI_points = 80  # angular points number
-    NJ_points = 40  # axial points number
-=======
     
     def outer_circle_boundary(t, radius=80.0, center_x=0.0, center_y=0.0):
         angle = 2 * np.pi * t
@@ -748,7 +528,6 @@
     max_iterations = 200000  # max iterations for Laplace solver
     compute = True  # compute the grid or not
     
->>>>>>> 84db8ada
 
     print(f"generating O type mesh, NI={NI_points}, NJ={NJ_points}...")
 
@@ -763,21 +542,6 @@
 
     print("\ninitializing grid...")
     
-<<<<<<< HEAD
-    # mesh generation by solving Laplace equations
-    # Jacobian iteration
-    print("\nbeginning to solve Laplace equations...")
-    generator.solve_laplace_equations(max_iterations=30000, tolerance=1e-8)
-
-    # Output mesh data to file
-    generator.output_to_file("mesh_data.txt")
-    print("solve_laplace_equations() completed.")
-    
-    # plotting the grid
-    print("\n plotting the mesh...")
-    generator.plot_physical_grid(show_points=False)
-    print("Plotting completed.")
-=======
     # print boundary points
     # generator.plot_boundary(show_points=True)
     
@@ -797,5 +561,4 @@
         # plotting the grid
         print("\n plotting the mesh...")
         generator.plot_physical_grid(show_points=False)
-        print("Plotting completed.")
->>>>>>> 84db8ada
+        print("Plotting completed.")